"""Plotting of nanoindentation data"""
import numpy as np
import matplotlib.pyplot as plt
<<<<<<< HEAD
#import definitions
=======
>>>>>>> f060d4d2
from .definitions import Method

def plotTestingMethod(self, saveFig=False, show=True):
  """
  plot testing method

  Args:
    saveFig: save plot to file [use known filename plus extension png]
    show: show figure, else do not show
  """
  _, ax1 = plt.subplots()
  ax2 = ax1.twinx()
  ax1.plot(self.t, self.p,'C0')
  ax2.plot(self.t, self.h,'C1')
  for mask in self.iLHU:
    ax1.plot(self.t[mask][0], self.p[mask][0], 'C0s')
    ax1.plot(self.t[mask][1], self.p[mask][1], 'C0x')
    ax1.plot(self.t[mask][2], self.p[mask][2], 'C0+')
    ax1.plot(self.t[mask][3], self.p[mask][3], 'C0o')
  ax1.plot(self.t[self.iDrift], self.p[self.iDrift], 'k.')
  ax1.axhline(0,color='C0', linestyle='dashed')
  ax2.axhline(0,color='C1', linestyle='dashed')
  ax1.set_xlabel(r"time [$\mathrm{s}$]")
  ax2.set_ylabel(r"depth [$\mathrm{\mu m}$]", color='C1', fontsize=14)
  ax1.set_ylabel(r"force [$\mathrm{mN}$]", color='C0', fontsize=14)
  plt.grid()
  plt.show()
  if saveFig:
    plt.savefig(self.fileName.split('.')[0]+".png", dpi=150, bbox_inches='tight')
  if show:
    plt.show()
  return ax1


def plot(self, saveFig=False, show=True):
  """
  Plot force-depth curve with all data

  Args:
    saveFig: save plot to file [use known filename plus extension png]
    show: show figure, else do not show
  """
  if len(self.slope)==1 and self.verbose>1:
    print("Stiffness:"+str(round(self.slope[0],1))     +"mN/um   "+\
      "hMax:"+str(round(self.h[self.valid][0],4))+"um    pMax:"+str(round(self.p[self.valid][0],2))+"mN")
    print("E*:       "+str(round(self.modulusRed[0],1))+"GPa     "+\
      "A:   "+str(round(self.Ac[0],4))+          "um2    hc: "+str(round(self.hc[0],4))+"um")
    print("E:        "+str(round(self.modulus[0],1))   +"GPa     "+\
      "H:   "+str(round(self.hardness[0],1))+     "GPa")
  _, ax = plt.subplots()
  ax.axhline(0,ls="dashed",c='k')
  ax.axvline(0,ls="dashed",c='k')
  ax.plot(self.h,self.p)
  if self.method != Method.CSM:
    _, _, maskUnload, optPar, _ = self.stiffnessFromUnloading(self.p, self.h)
    h_, p_ = self.h[maskUnload], self.p[maskUnload]
    ax.plot(self.h[maskUnload], self.unloadingPowerFunc(self.h[maskUnload],*optPar),\
      'C1', label='fit powerlaw')
    ax.plot(self.h[self.valid],self.p[self.valid],"or",label="max", markersize=10)
    ax.plot(self.hc, np.zeros_like(self.hc),"ob", label="hc", markersize=10)
    if len(self.hc)<2:
      ax.plot(h_[0],p_[0],'og',)
      ax.plot(h_[-1],p_[-1],'og', label="fit domain")
      stiffnessPlot= self.p[self.valid]-self.slope*self.h[self.valid]
      h_ = np.linspace(self.hc,self.h[self.valid],10)
      ax.plot(h_,   self.slope*h_+stiffnessPlot, 'r--', lw=2, label='stiffness')
    ax.legend(loc=0, numpoints=1)
  else:
    ax.plot(self.h[self.iLHU[0]],self.p[self.iLHU[0]],"or",label="specific", markersize=10)
  ax.set_xlim(left=-0.03)
  ax.set_xlabel(r"depth [$\mathrm{\mu m}$]")
  ax.set_ylabel(r"force [$\mathrm{mN}$]")
  if saveFig:
    plt.savefig(self.fileName.split('.')[0]+".png", dpi=150, bbox_inches='tight')
  if isinstance(show,bool):
    plt.show()
  elif isinstance(show,int):
    plt.show(block = False)
    plt.pause(show)
    plt.close()
  return ax


def plotAsDepth(self, entity, hvline=None):
  """
  Plot as function of depth either Young's modulus, hardness,
  stiffnessSquaredForce, ContactDepth, Contact Area, reducedModulus

  Makes only sense for CSM measurements

  Args:
    entity: what to plot on y-axis [E,H,K,K2P,hc,Ac,modulusRed]
  """
  if not isinstance(entity, str):
    print("**ERROR plotAsDepth: entity=[E,H,K,K2P,hc,Ac,modulusRed]")
    return
  if hvline is not None:
    plt.axhline(hvline, c='k')
  if   entity == "E":
    plt.plot(self.h[self.valid], self.modulus, "o")
    plt.ylabel("Young's modulus [GPa]")
  elif entity == "modulusRed":
    plt.plot(self.h[self.valid], self.modulusRed, "o")
    plt.ylabel("reduced Young's modulus [GPa]")
  elif entity == "H":
    plt.plot(self.h[self.valid], self.hardness, "o")
    plt.ylabel("Hardness [GPa]")
  elif entity == "K":
    plt.plot(self.h[self.valid], self.slope, "o")
    plt.ylabel("Stiffness [kN/m]")
  elif entity == "K2P":
    if not hasattr(self, 'k2p'):
      self.k2p = np.array(self.slope)*np.array(self.slope)/np.array(self.p[self.valid])
    plt.plot(self.h[self.valid], self.k2p, "C0o")
    mask = self.h[self.valid]>0.1
    fit = np.polyfit(self.h[self.valid][mask], self.k2p[mask],1)
    print('Fit: K2P='+str(round(fit[1]))+'+ '+str(round(fit[0]))+'*h')
    plt.plot(self.h[self.valid], np.polyval(fit,self.h[self.valid]), 'C1-')
    plt.axvline(0.1, linestyle='dashed',color='C1')
    plt.ylabel(r"Stiffness Squared Over Load [$\mathrm{GPa}$]")
  elif entity == "hc":
    plt.plot(self.h[self.valid], self.hc, "o")
    plt.ylabel(r"Contact depth [$\mathrm{\mu m}$]")
  elif entity == "Ac":
    plt.plot(self.h[self.valid], self.Ac, "o")
    plt.ylabel(r"Contact area [$\mathrm{\mu m^2}$]")
  else:
    print("Unknown entity")
    return
  plt.xlabel(r"depth "+r'[$\mathrm{\mu m}$]')
  plt.show()
  return<|MERGE_RESOLUTION|>--- conflicted
+++ resolved
@@ -1,10 +1,6 @@
 """Plotting of nanoindentation data"""
 import numpy as np
 import matplotlib.pyplot as plt
-<<<<<<< HEAD
-#import definitions
-=======
->>>>>>> f060d4d2
 from .definitions import Method
 
 def plotTestingMethod(self, saveFig=False, show=True):
