"""
Classes to evaluate indentation data and indenter tip

- Methods: iso, multiple unloading segments, csm
- Vendor: Agilent, Hysitron, FischerScope, Micromaterials
- Indenter tip: shape of indenter tip and gantry stiffness (that what you calibrate)

UNITS: one should use mSI units in this code, since Agilent area function is unit-dependent |br|
[mN], [um], [GPa] (force, length, stress)

Variables: differentiate different length

- array of full length: force, time, depth, validMask, ...  [used for plotting]
- array of valid length: E,H,Ac,hc, ... [only has the length where these values are valid]
- force[validMask] = pMax
- all these are vectors: OliverPharr et al methods are only vector functions

Coding rules:

- Change all variables: do not keep original-depth as can be reread and makes code less readable
"""
import os
from pathlib import Path
import numpy as np
from .definitions import Method, Vendor, FileType
from .tip import Tip

class Indentation:
  """
  Main class of indentation
  """
  #pylint: disable=import-outside-toplevel
  from .input import loadAgilent, nextAgilentTest, loadHysitron, loadMicromaterials, nextMicromaterialsTest, \
    loadFischerScope, nextFischerScopeTest, loadHDF5, nextHDF5Test, restartFile
  from .main import calcYoungsModulus, calcHardness, calcStiffness2Force, analyse, \
    identifyLoadHoldUnload, identifyLoadHoldUnloadCSM, nextTest, saveToUserMeta, correctThermalDrift
  from .theory import YoungsModulus, ReducedModulus, OliverPharrMethod, inverseOliverPharrMethod,\
    stiffnessFromUnloading, unloadingPowerFunc
  from .hertz import popIn, hertzFit
  from .plot import plotTestingMethod, plot, plotAsDepth, plotAll
  from .calibration import calibration, calibrateStiffness
  from .verification import verifyOneData, verifyOneData1, verifyReadCalc
  from .seldomUsedFunctions import tareDepthForce, analyseDrift

<<<<<<< HEAD
  def __init__(self, fileName=None, nuMat= 0.3, tip=None, surfaceFind=None, nonMetal=1., verbose=2, driftRate=0,**kwargs):
=======
  def __init__(self, fileName=None, nuMat= 0.3, tip=None, surfaceFind=None, nonMetal=1., driftRate=0, **kwargs):
>>>>>>> 31813b5b
    """
    Initialize indentation experiment data

    Args:
       fileName (str): fileName to open (.xls, .hld)
       nuMat (float): material's Poisson ratio.
       tip (tip):  tip class to use; None=perfect
       surfaceFind (dict): dictonary describing the surface find
       nonMetal (float): is it a metal=1 or armorphous=0
       driftRate (float): drift in [um/s]
       kwargs (dict): additional keywords
        verbose (int) the higher, the more information printed: 2=default, 1=minimal, 0=print nothing
        plot (bool) plot intermediate steps; helpful for debugging
    """
    np.seterr(divide='ignore', invalid='ignore')
    self.nuMat = nuMat                                      #nuMat: material's Posson ratio
    self.nuTip      = 0.07
    self.modulusTip = 1140                                  #GPa from Oliver,Pharr Method paper
    self.beta = 0.75                                        #beta: contact depth coefficient
    self.nonMetal = nonMetal                                #switch between metal=0 and nonMetal=default=1.
    self.verbose = kwargs.get('verbose', 2)
    self.plotAllFigs = kwargs.get('plot',False)             #plot intermediate steps; helpful for debugging
    self.method    = Method.ISO                             #iso default: csm uses different methods
    self.onlyLoadingSegment = False                         #use all data by default
    self.newFileRead = True                                 #file was just loaded
    self.evaluateStiffnessAtMax = True                      #evaluate stiffness at maximum or at end of power-law fit domain
    self.config = {}                                        #storage for surface index, ignored tests, thresholds for surface
    self.driftRate = driftRate
    self.plotAllFigs = False
    
    # Input using **kwargs
    self.min_size_fluctuation = kwargs.get('min_size_fluctuation', 10)            #used by identifyLoadHoldUnload(self,plot=False) to clean small fluctuations                   
    self.zeroLoadDepth = kwargs.get('zeroLoadDepth', False)                       #zero Load and zero Depth at contact
    self.min_loading_Force = kwargs.get('min_loading_Force', 0.001)              #minium loading Force to identifyLoadHoldUnload
    self.progressBar_calibration = kwargs.get('progressBar_calibration', False)
    self.progressBar_FrameStiffness = kwargs.get('progressBar_FrameStiffness', False)
    self.progressBar_HE = kwargs.get('progressBar_HE', False)
    unloadPMax = kwargs.get('unloadPMax', False)
    unloadPMin = kwargs.get('unloadPMin', False)
    zeroGradDelta = kwargs.get('zeroGradDelta', False)
    self.showFindSurface = kwargs.get('showFindSurface', False)
    self.success_identified_TestList=[]
    self.success_identified_PopIn=[]
    if tip is None:
      tip = Tip()
    self.tip = tip
    if surfaceFind is None:
      surfaceFind = {}
    self.surfaceFind = surfaceFind
    self.iLHU   = [ [-1,-1,-1,-1] ]                         #indicies of Load-Hold-Unload cycles
                                                            #(StartLoad-StartHold-StartUnload-EndLoad)
    self.iDrift = [-1,-1]                                   #start and end indicies of drift segment
    self.metaVendor = {}                                    #some results come from input file
    self.metaUser   = {}                                    #metadata added by analysis
    # define all attributes
    self.testName, self.testList = None, None
    self.h, self.t, self.p, self.valid       = [],[],[],[]
    self.hRaw = []
    self.slope, self.k2p, self.hc, self.Ac = [],[],[],[]
    self.modulus, self.modulusRed, self.hardness = [],[],[]

    #initialize and load first data set
    #set default parameters
    success = False
    self.zeroGradFilter = 'median'

    if fileName is None:
      fileName = str(Path(__file__).parent/'data/Example.xls')
    if not os.path.exists(fileName) and fileName!='':
      print("*ERROR* __init__: file does not exist",fileName)
      return
    if fileName.endswith(".xls") or fileName.endswith(".xlsx"):
      # KLA, Agilent, Keysight, MTS
      self.vendor = Vendor.Agilent
      self.fileType = FileType.Multi
      if unloadPMax:
        self.unloadPMax = unloadPMax
      else:
        self.unloadPMax = 0.999
      if unloadPMin:
        self.unloadPMin = unloadPMin
      else:
        self.unloadPMin = 0.5
      if zeroGradDelta:
          self.zeroGradDelta = zeroGradDelta
      else:
          self.zeroGradDelta = 0.02
      success = self.loadAgilent(fileName)
    if (fileName.endswith(".hld") or fileName.endswith(".txt")) and not success:
      # Hysitron
      self.vendor = Vendor.Hysitron
      self.fileType = FileType.Single
      self.unloadPMax = 0.95
      self.unloadPMin = 0.4
      self.zeroGradDelta = 0.2
      success = self.loadHysitron(fileName)
    if (fileName.endswith(".txt") or
        fileName.endswith(".zip")) and not success:
      # Micromaterials
      self.vendor = Vendor.Micromaterials
      self.unloadPMax = 0.99
      self.unloadPMin = 0.5
      self.zeroGradDelta = 0.02
      if fileName.endswith(".txt"):
        self.fileType = FileType.Single
      else:
        self.fileType = FileType.Multi
      success = self.loadMicromaterials(fileName)
    if fileName.endswith(".txt") and not success:
      # Fischer Scope
      self.vendor = Vendor.FischerScope
      self.fileType = FileType.Multi
      self.unloadPMax = 0.95
      self.unloadPMin = 0.21
      self.zeroGradDelta = 0.01
      success = self.loadFischerScope(fileName)
    if fileName.endswith(".hdf5") and not success:
      # Common hdf5 file
      self.vendor = Vendor.CommonHDF5
      self.fileType = FileType.Multi
      self.unloadPMax = 0.99
      self.unloadPMin = 0.5
      self.zeroGradDelta = 0.02
      success = self.loadHDF5(fileName)
    return


  #defining an iterator for cleaner usage
  #https://www.programiz.com/python-programming/iterator
  #Building Custom Iterators
  def __iter__(self):
    """
    Python iterator

    Returns:
      indentation: iterator
    """
    self.restartFile()
    self.newFileRead = True                                 #just read the file
    return self


  def __next__(self):
    """
    Go to next iterator

    Returns:
      str: test name
    """
    if self.testList and len(self.testList)>0:
      if self.newFileRead:                                  #skip/redo first run through
        self.newFileRead=False
      else:
        reply = self.nextTest()
        if not reply:
          raise StopIteration
    else:
      raise StopIteration
    return self.testName<|MERGE_RESOLUTION|>--- conflicted
+++ resolved
@@ -42,11 +42,7 @@
   from .verification import verifyOneData, verifyOneData1, verifyReadCalc
   from .seldomUsedFunctions import tareDepthForce, analyseDrift
 
-<<<<<<< HEAD
-  def __init__(self, fileName=None, nuMat= 0.3, tip=None, surfaceFind=None, nonMetal=1., verbose=2, driftRate=0,**kwargs):
-=======
   def __init__(self, fileName=None, nuMat= 0.3, tip=None, surfaceFind=None, nonMetal=1., driftRate=0, **kwargs):
->>>>>>> 31813b5b
     """
     Initialize indentation experiment data
 
